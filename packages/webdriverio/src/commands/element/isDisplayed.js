--- conflicted
+++ resolved
@@ -15,13 +15,9 @@
         console.log(isDisplayed); // outputs: false
 
         elem = $('#notVisible');
-<<<<<<< HEAD
-        isVisible = elem.isVisible();
-        console.log(isVisible); // outputs: false
-=======
+
         isDisplayed = elem.isDisplayed();
         console.log(isDisplayed); // outputs: false
->>>>>>> 5a945879
 
         elem = $('#notExisting');
         isDisplayed = elem.isDisplayed();
